--- conflicted
+++ resolved
@@ -8,7 +8,6 @@
 	"os"
 	"regexp"
 
-	"github.com/hashicorp/go-uuid"
 	"github.com/hashicorp/terraform-plugin-sdk/v2/diag"
 	"github.com/hashicorp/terraform-plugin-sdk/v2/helper/schema"
 	"golang.org/x/crypto/ssh"
@@ -120,13 +119,6 @@
 	if err != nil {
 		return fmt.Errorf("Error executing GenerateCommand: %s", err)
 	}
-<<<<<<< HEAD
-	//err = session.Run(cmd)
-	if cmd != "cat" {
-		return resp, fmt.Errorf("This is a test debugging version, command: %s", cmd)
-	}
-=======
->>>>>>> df145098
 	err = session.Start(cmd)
 	if err != nil {
 		return fmt.Errorf("Error running start command: %s, stderr: %s, stdout: %s", err, stderr.String(), stdout.String())
